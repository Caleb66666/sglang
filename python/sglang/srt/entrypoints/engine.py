--- conflicted
+++ resolved
@@ -641,11 +641,7 @@
     if _is_cuda:
         assert_pkg_version(
             "sgl-kernel",
-<<<<<<< HEAD
-            "0.2.0",
-=======
             "0.2.1",
->>>>>>> f9eb04dd
             "Please reinstall the latest version with `pip install sgl-kernel --force-reinstall`",
         )
 
